import os
import re
import yaml
import math
import pickle
import subprocess

import gc
import zarr
import hdbscan
import numpy as np
import pandas as pd
import matplotlib.pyplot as plt
import seaborn as sns

from skimage import io
from skimage.color import gray2rgb
from skimage.filters import gaussian
from skimage.util.dtype import img_as_float
from skimage.util.dtype import img_as_uint

from matplotlib.lines import Line2D
from matplotlib.widgets import Slider, Button
from matplotlib.widgets import TextBox
from matplotlib.colors import ListedColormap

from sklearn.preprocessing import MinMaxScaler
from sklearn.manifold import TSNE
from sklearn.decomposition import PCA
from sklearn.preprocessing import normalize as norm

from natsort import natsorted, order_by_index, index_natsorted
from numcodecs import Blosc
from datetime import datetime
from joblib import Memory
from scipy.stats import ttest_ind
from rpy2.robjects.packages import importr
from rpy2.robjects.vectors import FloatVector
from decimal import Decimal
from bridson import poisson_disc_samples

from QC_utils import (save_dataframe, read_dataframe, getZarrs,
                      cluster_expression, categorical_cmap,
                      SelectFromCollection)

# map matplotlib color codes to the default seaborn palette
sns.set()
sns.set_color_codes()
_ = plt.plot([0, 1], color='r')
sns.set_color_codes()
_ = plt.plot([0, 2], color='b')
sns.set_color_codes()
_ = plt.plot([0, 3], color='g')
sns.set_color_codes()
_ = plt.plot([0, 4], color='m')
sns.set_color_codes()
_ = plt.plot([0, 5], color='y')
plt.close('all')

SUPPORTED_EXTENSIONS = ['.csv']


def dataset_files(root):
    """
    Returns a list of all supported extension
    files in the specified directory
    """
    total = os.listdir(root)
    pruned = [i for i in total if i.endswith(tuple(SUPPORTED_EXTENSIONS))]
    return pruned


class QC(object):
    def __init__(self,

                 inDir=None,
                 outDir=None,
                 markers=None,
                 samples=None,
                 replicates=None,
                 cycleConfig=None,
                 omeroSettings=None,
                 randomSampleSize=None,

                 numPCAComponents=2,
                 pointSize=125.0,
                 normalize=True,
                 labelPoints=True,
                 condHueDict={
                     'cd': (0.5, 0.5, 0.5, 1.0),
                     'hfd': (1.0, 1.0, 0.0, 1.0)
                     },
                 numTSNEComponents=2,
                 perplexity=50.0,
                 earlyExaggeration=12.0,
                 learningRate=200.0,
                 metric='euclidean',
                 random_state=5,
<<<<<<< HEAD

                 denominator_cluster=2,
                 FDRCorrection=False,

                 bonferroniCorrection=False,

=======
                 denominator_cluster=2,
                 FDRCorrection=False,
                 bonferroniCorrection=False,
>>>>>>> a32c9bd5
                 numFingernails=10,

                 cropDict={
                     'cd13': ('top', 10000),
                     'hfd3': ('bottom', 11000),
                     'hfd4': ('top', 8000),
                     'hfd8': ('bottom', 7500),
                     'hfd9': ('top', 9500),
                     'hfd11': ('bottom', 6600),
                     'hfd12': ('top', 9000),
                     'hfd13': ('top', 7000),
                     },
                 spatialDict1={
                    'aco2': 0.07, 'glut1': 0.25
                    },
                 spatialDict2={
                    'CD11B_MYC': 2, 'CD8T': 7
                    },
                 radiusRange=[40, 600],

                 dfSaveCount=1
                 ):
        """
        Args:
          config.yaml —
            input_dir: path to csv tables and t-CyCIF images (Zarr arrays)
            output_dir: path to save directory
            markers: probes to be used in the analysis
            samples: map of sample names to experimental condition
            replicates: map of sample names to replicate number
            cycleConfig: rsync source-->destination command for
            image pre-preprossesing config file.
            omeroSettings:rsync source-->destination command for
            Omero settings config file.
<<<<<<< HEAD
            randomSampleSize: analyze a random subset of data; float (0-1)
=======
>>>>>>> a32c9bd5

          performPCA module —
            numPCAComponents: number of PCs
            pointSize: scatter point size
            normalize: scale input vectors individually to
            unit norm (vector length)
            labelPoints: annotate scatter points
            condHueDict: color scatter points by experimental condition

          performTSNE module —
            numTSNEComponents: dimension of the TSNE embedding
            perplexity: related to the number of nearest neighbors
            used in other manifold learning algorithms. Larger datasets
            usually require larger perplexity. Different values can
            result in significanlty different results.
            earlyExaggeration: for larger values, the space between
            natural clusters will be larger in the embedded space.
            learningRate: t-SNE learning rate: usually [10.0, 1000.0]
            metric: string allowed by scipy.spatial.distance.pdist for
            its metric parameter, or a metric listed in
            pairwise.PAIRWISE_DISTANCE_FUNCTIONS.
            random_state: integer, determines the random number generator.
            For reproducible results across multiple function calls.

          frequencyStats —
            denominator_cluster: HDBSCAN cluster to use as the
            denominator when computing cell frequency ratios
            FDRCorrection: true, report p-vals corrected for
            multiple comparisions by False Discovery Rate method (q-vals);
            false, report uncorrected p-vals

          clusterBoxplots —
            bonferroniCorrection: true, report p-vals corrected for
            multiple comparisions by Bonferroni method (q-vals);
            false, report uncorrected p-vals

          curateFingernails —
            numFingernails: number of example cells to randomly draw from
            each HDBSCAN cluster

          spatialAnalysis —
            cropDict: vertical crop coordinate (numpy row) and
            sub-image to use for t-CyCIF images containing more
            than one tissue section
            spatialDict1: cutoff for pixel-level protein signal instensities
            spatialDict2: map of cell state call to HDBSCAN cluster
            for cell states of interest
            radiusRange: range of radii (in pixels) for Poisson-disc sampling
            dfSaveCount: integer (typically 1) to start counting from
            each time the dataframe is updated and saved to disc
        """

        # assert(SOMETHING)  # placeholder for now

        self.inDir = inDir
        self.outDir = outDir
        self.markers = markers
        self.samples = samples
        self.replicates = replicates
        self.cycleConfig = cycleConfig
        self.omeroSettings = omeroSettings
        self.randomSampleSize = randomSampleSize

        self.numPCAComponents = numPCAComponents
        self.pointSize = pointSize
        self.normalize = normalize
        self.labelPoints = labelPoints
        self.condHueDict = condHueDict

        self.numTSNEComponents = numTSNEComponents
        self.perplexity = perplexity
        self.earlyExaggeration = earlyExaggeration
        self.learningRate = learningRate
        self.metric = metric
        self.random_stats = random_state
<<<<<<< HEAD

        self.denominator_cluster = denominator_cluster
        self.FDRCorrection = FDRCorrection

        self.bonferroniCorrection = bonferroniCorrection

=======
        self.denominator_cluster = denominator_cluster
        self.FDRCorrection = FDRCorrection
        self.bonferroniCorrection = bonferroniCorrection
>>>>>>> a32c9bd5
        self.numFingernails = numFingernails

        self.cropDict = cropDict
        self.spatialDict1 = spatialDict1
        self.spatialDict2 = spatialDict2
        self.radiusRange = radiusRange

        self.dfSaveCount = dfSaveCount

    def getSingleCellData(self, args):

        files = dataset_files(self.inDir)

        sample_to_condition = self.samples
        sample_to_replicate = self.replicates

        df_list = []
        for file in files:
            sample = file.split('.')[0]

            print(f'Importing single-cell data for sample {sample}.')

            data = pd.read_csv(os.path.join(self.inDir, file))

            data['sample'] = sample

            # append dataframe to list
            df_list.append(data)
            del data

        # stack dataframes row-wise
        df = pd.concat(df_list, axis=0)
        del df_list

        # assign global index
        df.reset_index(drop=True, inplace=True)

        # add condition column
        df['condition'] = [
            sample_to_condition[s] for s in df['sample']]

        # add replicate column
        df['replicate'] = [
            int(sample_to_replicate[s]) for s in df['sample']]

        # reindex dna cycles starting at 1, not 0
        dna_dict = {}
        idx_seed = 1
        for cycle in df.columns.sort_values():
            if 'dna_cycle' in cycle:
                dna_dict[cycle] = 'dna_cycle' + str(idx_seed)
                idx_seed += 1

        df.rename(columns=dna_dict, inplace=True)

        # organize columns
        cols = [
            'x', 'y', 'area', 'sample', 'condition', 'replicate', 'mask_id',
            'dna_cycle1', 'dna_cycle2', 'dna_cycle3', 'dna_cycle4',
            'dna_cycle5', 'dna_cycle6', 'dna_cycle7', 'dna_cycle8',
            'dna_cycle9', 'dna_cycle10'] + self.markers
        df = df[cols]

        # handle data subsetting
        df = df.sample(frac=self.randomSampleSize, random_state=1)
        df.reset_index(drop=True, inplace=True)

        self.dfSaveCount = save_dataframe(
            df=df, outDir=self.outDir, dfSaveCount=self.dfSaveCount
            )

    def lassoROIs(self, args):

        df = read_dataframe(outDir=self.outDir)

        if not os.path.exists(os.path.join(self.outDir, 'lasso_dict.pkl')):

            lasso_dict = {}
            for name, group in df.groupby('sample'):
                data = df[['x', 'y']][df['sample'] == name]
                data.reset_index(drop=False, inplace=True)

                subplot_kw = dict(
                    xlim=(data['x'].min(), data['x'].max()),
                    ylim=(data['y'].min(), data['y'].max()),
                    autoscale_on=False)

                subplot_kw = dict()

                fig, ax = plt.subplots(subplot_kw=subplot_kw)

                # read ashlar_output dna channel
                dna = io.imread(f'{self.inDir}/{name}_dna.tif')

                ax.imshow(dna, cmap='gray')

                plt.grid(False)
                pts = ax.scatter(data['x'], data['y'], c='lime', s=0.0005)
                selector = SelectFromCollection(ax, pts)

                def accept(event):
                    if event.key == "enter":
                        print("Selected points:")
                        print(selector.xys[selector.ind])
                        selector.disconnect()
                        ax.set_title("")
                        fig.canvas.draw()

                fig.canvas.mpl_connect("key_press_event", accept)
                ax.set_title(
                    f'Sample {name}. Press enter to accept selected points.')
                ax.set_aspect('equal')
                plt.show(block=True)

                # filter dataframe
                drop_idx = (
                    set(np.array(list(range(selector.xys.data.shape[0]))))
                    - set(selector.ind))

                idx = data['index'].iloc[list(drop_idx)].values
                df.drop(idx, inplace=True)
                lasso_dict[name] = idx

            os.chdir(self.outDir)
            f = open('lasso_dict.pkl', 'wb')
            pickle.dump(lasso_dict, f)
            f.close()

            self.dfSaveCount = save_dataframe(
                df=df, outDir=self.outDir, dfSaveCount=self.dfSaveCount
                )

        else:

            os.chdir(self.outDir)
            pickle_in = open('lasso_dict.pkl', 'rb')
            lasso_dict = pickle.load(pickle_in)

            for key, value in lasso_dict.items():
                df.drop(lasso_dict[key], inplace=True)

            self.dfSaveCount = save_dataframe(
                df=df, outDir=self.outDir, dfSaveCount=self.dfSaveCount
                )

    def dnaIntensityCutoff(self, args):

        df = read_dataframe(outDir=self.outDir)

        bins = 100
        rnge = [0, 0.55]
        histtype = 'stepfilled'

        sns.set_style('whitegrid')
        fig, ax = plt.subplots()
        plt.subplots_adjust(left=0.25, bottom=0.25)

        plt.hist(
            df['dna_cycle1'], bins=bins,
            density=False, color='grey', ec='none',
            alpha=0.75, histtype=histtype,
            range=rnge, label='before'
            )

        plt.title('median DNA intensity')
        plt.ylabel('count')

        axcolor = 'lightgoldenrodyellow'
        axLowerCutoff = plt.axes([0.25, 0.15, 0.65, 0.03], facecolor=axcolor)
        axUpperCutoff = plt.axes([0.25, 0.1, 0.65, 0.03], facecolor=axcolor)

        sLower = Slider(
            axLowerCutoff, 'lowerCutoff', rnge[0], rnge[1],
            valinit=0.00, valstep=(rnge[1]/100000)
            )
        sLower.label.set_color('b')

        sUpper = Slider(
            axUpperCutoff, 'upperCutoff', rnge[0], rnge[1],
            valinit=0.00, valstep=(rnge[1]/100000)
            )
        sUpper.label.set_color('r')

        def update(val):
            [i.remove() for i in ax.get_lines()]
            lowerCutoff = sLower.val
            upperCutoff = sUpper.val
            return lowerCutoff, upperCutoff

        sLower.on_changed(update)
        sUpper.on_changed(update)

        resetax = plt.axes([0.8, 0.025, 0.1, 0.04])
        button = Button(resetax, 'Reset', color=axcolor, hovercolor='0.975')

        def reset(event):
            sLower.reset()
            sUpper.reset()
        button.on_clicked(reset)

        def submit(text, df):
            lowerCutoff, upperCutoff = update(val=None)

            # apply lower and upper cutoffs
            df_test = df[
                (df['dna_cycle1'] > lowerCutoff) &
                (df['dna_cycle1'] < upperCutoff)
                ]

            if text in df['sample'].unique():
                dna = io.imread(
                    f'{self.inDir}/{text}_dna.tif')

                fig, ax = plt.subplots()
                ax.imshow(dna, cmap='gray')
                ax.grid(False)
                coords = df_test[
                    ['x', 'y', 'dna_cycle1']][df_test['sample'] == text]
                sp = ax.scatter(
                    coords['x'], coords['y'], s=coords['dna_cycle1']*40,
                    c=coords['dna_cycle1'], cmap='viridis')
                plt.title(
                    f'Sample {text}. '
                    f'Selected cells colored by DNA intensity.'
                    )
                plt.colorbar(sp)
                plt.show(block=True)

        axbox = plt.axes([0.4, 0.025, 0.35, 0.045])
        text_box = TextBox(
            axbox, 'evaluation sample name', initial='',
            color='0.95',
            hovercolor='1.0',
            label_pad=0.05
            )
        text_box.on_text_change(lambda val: submit(val, df))
        plt.show(block=True)

        lowerCutoff, upperCutoff = update(val=None)

        fig, ax = plt.subplots()
        # plot cell area histogram BEFORE filtering
        plt.hist(
            df['dna_cycle1'], bins=bins,
            density=False, color='b', ec='none',
            alpha=0.5, histtype=histtype,
            range=rnge, label='before'
            )

        # apply lower and upper cutoffs
        df = df[
            (df['dna_cycle1'] > lowerCutoff) &
            (df['dna_cycle1'] < upperCutoff)
            ]

        # plot cell area histogram AFTER filtering
        plt.hist(
            df['dna_cycle1'], bins=bins, color='r', ec='none',
            alpha=0.5, histtype=histtype, range=rnge, label='after')
        plt.xlabel('median DNA intensity')
        plt.ylabel('count')

        legend_elements = []
        legend_elements.append(
            Line2D([0], [0], marker='o', color='none',
                   label='excluded data',
                   markerfacecolor='b', alpha=0.5,
                   markeredgecolor='none', lw=0.001,
                   markersize=8)
                   )
        legend_elements.append(
            Line2D([0], [0], marker='o', color='none',
                   label='included data',
                   markerfacecolor='r', alpha=0.5,
                   markeredgecolor='none', lw=0.001,
                   markersize=8)
                   )
        plt.legend(
            handles=legend_elements, prop={'size': 10},
            loc='best'
            )

        plt.tight_layout()
        plt.savefig(os.path.join(self.outDir, 'histogram_dna.pdf'))
        plt.close()

        self.dfSaveCount = save_dataframe(
            df=df, outDir=self.outDir, dfSaveCount=self.dfSaveCount
            )

    def nuclearAreaCutoff(self, args):

        df = read_dataframe(outDir=self.outDir)

        bins = 100
        rnge = [0, 1000]
        histtype = 'stepfilled'

        sns.set_style('whitegrid')
        fig, ax = plt.subplots()
        plt.subplots_adjust(left=0.25, bottom=0.25)

        plt.hist(
            df['area'], bins=bins,
            density=False, color='grey', ec='none',
            alpha=0.75, histtype=histtype,
            range=rnge, label='before'
            )

        plt.title('nuclear area')
        plt.ylabel('count')

        axcolor = 'lightgoldenrodyellow'
        axLowerCutoff = plt.axes([0.25, 0.15, 0.65, 0.03], facecolor=axcolor)
        axUpperCutoff = plt.axes([0.25, 0.1, 0.65, 0.03], facecolor=axcolor)

        sLower = Slider(
            axLowerCutoff, 'lowerCutoff', rnge[0], rnge[1],
            valinit=0.00, valstep=(rnge[1]/100000)
            )
        sLower.label.set_color('b')

        sUpper = Slider(
            axUpperCutoff, 'upperCutoff', rnge[0], rnge[1],
            valinit=0.00, valstep=(rnge[1]/100000)
            )
        sUpper.label.set_color('r')

        def update(val):
            [i.remove() for i in ax.get_lines()]
            lowerCutoff = sLower.val
            upperCutoff = sUpper.val
            return lowerCutoff, upperCutoff

        sLower.on_changed(update)
        sUpper.on_changed(update)

        resetax = plt.axes([0.8, 0.025, 0.1, 0.04])
        button = Button(resetax, 'Reset', color=axcolor, hovercolor='0.975')

        def reset(event):
            sLower.reset()
            sUpper.reset()
        button.on_clicked(reset)

        def submit(text, df):
            lowerCutoff, upperCutoff = update(val=None)

            # apply lower and upper cutoffs
            df_test = df[
                (df['area'] > lowerCutoff) &
                (df['area'] < upperCutoff)
                ]

            if text in df['sample'].unique():
                dna = io.imread(
                    f'{self.inDir}/{text}_dna.tif')

                fig, ax = plt.subplots()
                ax.imshow(dna, cmap='gray')
                ax.grid(False)
                coords = df_test[
                    ['x', 'y', 'area']][df_test['sample'] == text]
                sp = ax.scatter(
                    coords['x'], coords['y'], s=coords['area']/100,
                    c=coords['area'], cmap='viridis')
                plt.title(
                    f'Sample {text}. '
                    f'Selected cells colored by nuclear area.'
                    )
                plt.colorbar(sp)
                plt.show(block=True)

        axbox = plt.axes([0.4, 0.025, 0.35, 0.045])
        text_box = TextBox(
            axbox, 'evaluation sample name', initial='',
            color='0.95',
            hovercolor='1.0',
            label_pad=0.05
            )
        text_box.on_text_change(lambda val: submit(val, df))
        plt.show(block=True)

        lowerCutoff, upperCutoff = update(val=None)

        fig, ax = plt.subplots()
        # plot cell area histogram BEFORE filtering
        plt.hist(
            df['area'], bins=bins,
            density=False, color='b', ec='none',
            alpha=0.5, histtype=histtype,
            range=rnge, label='before'
            )

        # apply lower and upper cutoffs
        df = df[
            (df['area'] > lowerCutoff) &
            (df['area'] < upperCutoff)
            ]

        # plot cell area histogram AFTER filtering
        plt.hist(
            df['area'], bins=bins, color='r', ec='none',
            alpha=0.5, histtype=histtype, range=rnge, label='after')
        plt.xlabel('nuclear area')
        plt.ylabel('count')

        legend_elements = []
        legend_elements.append(
            Line2D([0], [0], marker='o', color='none',
                   label='excluded data',
                   markerfacecolor='b', alpha=0.5,
                   markeredgecolor='none', lw=0.001,
                   markersize=8)
                   )
        legend_elements.append(
            Line2D([0], [0], marker='o', color='none',
                   label='included data',
                   markerfacecolor='r', alpha=0.5,
                   markeredgecolor='none', lw=0.001,
                   markersize=8)
                   )
        plt.legend(
            handles=legend_elements, prop={'size': 10},
            loc='best'
            )

        plt.tight_layout()
        plt.savefig(os.path.join(self.outDir, 'histogram_area.pdf'))
        plt.close()

        # save images
        lasso_dir = os.path.join(self.outDir, 'lassos')
        if not os.path.exists(lasso_dir):
            os.mkdir(lasso_dir)

        for sample in df['sample'].unique():

            dna = io.imread(
                f'{self.inDir}/{sample}_dna.tif')

            fig, ax = plt.subplots()
            ax.imshow(dna, cmap='gray')
            ax.grid(False)
            coords = df[['x', 'y', 'area']][df['sample'] == sample]
            sp = ax.scatter(
                coords['x'], coords['y'], s=coords['area']/100,
                c=coords['area'], cmap='viridis')
            plt.title(
                f'Sample {sample}. Lasso colored by nuclear area')
            plt.colorbar(sp)
            plt.savefig(
                os.path.join(
                    lasso_dir, f'{sample}.png'), dpi=1000)
            plt.close('all')

        self.dfSaveCount = save_dataframe(
            df=df, outDir=self.outDir, dfSaveCount=self.dfSaveCount
            )

    def crossCyleCorrelation(self, args):

        df = read_dataframe(outDir=self.outDir)

        ratios = pd.DataFrame(
            [np.log10(
                (df['dna_cycle1'] + 0.00001) /
                (df[i] + 0.00001)) for i in
                df.columns[df.columns.str.contains('dna_cycle')]]).T

        list1 = [i for i in ratios.columns if i.startswith('Unnamed')]
        list2 = [f'1/{i+1}' for i in range(1, len(list1)+1)]
        ratio_columns = dict(zip(list1, list2))
        ratios.rename(columns=ratio_columns, inplace=True)
        ratios.drop('dna_cycle1', axis=1, inplace=True)
        ratios['sample'] = df['sample']

        ratios = ratios.melt(id_vars=['sample'])
        ratios.rename(columns={'variable': 'cycles'}, inplace=True)
        ratios.rename(columns={'value': 'log10(ratio)'}, inplace=True)

        sns.set(font_scale=0.5)
        sns.set_style('whitegrid')

        g = sns.FacetGrid(
            ratios, row='sample',
            col='cycles', sharey=False
            )
        g = g.map(
            plt.hist, 'log10(ratio)', color='r', histtype='stepfilled',
            ec='none', range=(-1, 1), bins=200, density=True
            )

        plt.savefig(
            os.path.join(self.outDir, 'cycle_correlation(logRatio).pdf'))
        plt.close()

        subprocess.call(
            ['open', '-a', 'Preview', os.path.join(
                self.outDir, 'cycle_correlation(logRatio).pdf')])

        def submit(text, g):

            count_cutoff = float(text)

            sns.set(font_scale=0.5)
            sns.set_style('whitegrid')

            g = sns.FacetGrid(
                ratios, row='sample',
                col='cycles', sharey=False
                )
            g = g.map(
                plt.hist, 'log10(ratio)', color='r', histtype='stepfilled',
                ec='none', range=(-1, 1), bins=200, density=True
                )

            for ax in g.axes.ravel():
                ax.axhline(y=count_cutoff, c='k', linewidth=0.5)

            plt.savefig(
                os.path.join(self.outDir, 'cycle_correlation(logRatio).pdf'))

            subprocess.call(
                ['open', '-a', 'Preview',
                 os.path.join(self.outDir, 'cycle_correlation(logRatio).pdf')]
                 )

            os.chdir(self.outDir)
            f = open('count_cutoff.pkl', 'wb')
            pickle.dump(count_cutoff, f)
            f.close()

            plt.show(block=False)
            plt.close()

        plt.rcParams['figure.figsize'] = (6, 3)
        axbox = plt.axes([0.4, 0.525, 0.35, 0.15])
        text_box = TextBox(
            axbox, 'countCutoff', initial='',
            color='0.95',
            hovercolor='1.0',
            label_pad=0.05
            )
        text_box.label.set_size(15)

        text_box.on_submit(lambda val: submit(val, g))

        plt.show(block=True)

        os.chdir(self.outDir)
        pickle_in = open('count_cutoff.pkl', 'rb')
        count_cutoff = pickle.load(pickle_in)

        # grab dna and sample columns of dataframe
        facet_input = df.loc[:, df.columns.str.contains('dna_|sample')]

        # initialize a set to append indices to drop
        indices_to_drop = set()

        # loop over samples
        for sample in df['sample'].unique():

            # slice sample-specific data
            sample_df = df[df['sample'] == sample]

            # loop over dna cycle columns
            for col_name in sample_df.columns:
                if 'dna_cycle' in col_name:

                    # get cycle number
                    cycle_num = str(re.search(r'\d+', col_name).group())

                    if cycle_num != '1':

                        # get ratios
                        ratios = np.log10(
                            (sample_df['dna_cycle1'] + 0.00001) /
                            (sample_df['dna_cycle' + cycle_num] + 0.00001))

                        # get histogram elements
                        sns.set_style('whitegrid')
                        fig, ax = plt.subplots()
                        counts, bins, patches = plt.hist(
                            ratios, color='r', histtype='stepfilled',
                            ec='none', range=(-1, 1),
                            bins=200, density=True
                            )
                        plt.close('all')

                        # plot histogram of log(ratios)
                        # with a horizontal line at cutoff point
                        # ax.axhline(y=count_cutoff, c='k', linewidth=0.5)
                        # plt.title(sample + '_' + col_name)
                        # plt.show(block=True)

                        # get bin values (i.e. ratios) where cell
                        # counts are > than count_cutoff
                        count_indices = np.where(counts > count_cutoff)
                        bin_values = [bins[i] for i in count_indices[0]]
                        min_bin_val = min(bin_values)
                        max_bin_val = max(bin_values)

                        # get indices in log(ratio) series outside
                        # min_bin_val and max_bin_val
                        idx = list(
                            ratios.index[
                                (ratios < min_bin_val) |
                                (ratios > max_bin_val)]
                                )

                        # append indices of uncorrelated
                        # log(ratios) to idx_list
                        indices_to_drop |= set(idx)

        # filter dataframe by selecting indices NOT in the indices_to_drop list
        df = df.loc[~df.index.isin(indices_to_drop)]

        # grab dna and sample columns
        facet_input = df.loc[
            :, df.columns.str.contains('dna_|sample')].copy()

        # plot cell dropout facet (per cycle)
        facet_per_cycle_melt = (
            facet_input.drop(['sample'], axis=1)
            .melt(var_name='cycle', value_name='signal'))

        fig, ax = plt.subplots(figsize=(5, 5))
        g = sns.FacetGrid(facet_per_cycle_melt, col='cycle', col_wrap=4)

        g.map(
            lambda y, color: plt.scatter(
                y, facet_input['dna_cycle1'],
                s=0.25, alpha=0.1, linewidth=None,
                marker='o', c='r'), 'signal')
        plt.savefig(
            os.path.join(
                self.outDir, 'cycle_correlation(perCycle).png'), dpi=1000)
        plt.close('all')

        # plot cell dropout facet (per sample per cycle)
        # take a fraction of the total dataframe for plotting
        facet_per_sample_per_cycle_melt = (
            facet_input.sample(frac=0.1)
            .melt(id_vars=['sample'],
                  var_name='cycle', value_name='signal')
            )

        facet_per_sample_per_cycle_melt['sample'] = pd.Categorical(
            facet_per_sample_per_cycle_melt['sample'], ordered=True,
            categories=natsorted(
                facet_per_sample_per_cycle_melt['sample'].unique()))

        facet_per_sample_per_cycle_melt['cycle'] = pd.Categorical(
            facet_per_sample_per_cycle_melt['cycle'], ordered=True,
            categories=natsorted(
                facet_per_sample_per_cycle_melt['cycle'].unique()))

        facet_per_sample_per_cycle_melt = (
            facet_per_sample_per_cycle_melt.sort_values(['sample', 'cycle'])
            )

        fig, ax = plt.subplots(figsize=(5, 5))

        cmap = categorical_cmap(
            numCatagories=10, numSubcatagories=3,
            cmap='tab10', continuous=False
            )

        # trim qualitative cmap to the number of unique samples
        trim = len(cmap.colors) - len(
            facet_per_sample_per_cycle_melt['sample'].unique())

        sample_color_dict = dict(
            zip(
                natsorted(facet_per_sample_per_cycle_melt['sample'].unique()),
                cmap.colors[:-trim])
                )

        g = sns.FacetGrid(
            facet_per_sample_per_cycle_melt, col='cycle', hue='sample'
            )

        g.map(
            lambda sam, y, color, **kwargs: plt.scatter(
                y, facet_per_sample_per_cycle_melt.loc[
                    (facet_per_sample_per_cycle_melt['sample'] ==
                     sam.unique()[0])
                    & (facet_per_sample_per_cycle_melt['cycle'] ==
                       'dna_cycle1'), 'signal'],
                c=np.reshape(sample_color_dict[sam.unique()[0]], (-1, 3)),
                s=0.25, linewidth=None, marker='o', **kwargs),
            'sample', 'signal'
            )

        plt.legend(markerscale=10, bbox_to_anchor=(1.1, 1.05))

        plt.savefig(
            os.path.join(
                self.outDir, 'cycle_correlation(perSample).png'), dpi=600,
            bbox_inches='tight')
        plt.close('all')

        self.dfSaveCount = save_dataframe(
            df=df, outDir=self.outDir, dfSaveCount=self.dfSaveCount
            )

    def log10transform(self, args):

        df = read_dataframe(outDir=self.outDir)

        df[self.markers] += 0.00000000001
        df[self.markers] = np.log10(df[self.markers])

        self.dfSaveCount = save_dataframe(
            df=df, outDir=self.outDir, dfSaveCount=self.dfSaveCount
            )

    def pruneOutliers(self, args):

        df = read_dataframe(outDir=self.outDir)

        # plot raw signal intensity histrograms for inspection
        hist_facet = (
            df[['sample', 'area'] + self.markers]
            .sample(frac=1.0)
            .melt(
                id_vars=['sample', 'area'],
                var_name='channel', value_name='signal')
            )

        # sort naturally by sample column
        hist_facet = hist_facet.reindex(
            index=order_by_index(
                hist_facet.index, index_natsorted(hist_facet['sample'])))

        g = sns.FacetGrid(
            hist_facet, row='sample', col='channel',
            height=0.5, aspect=1.0, sharex=True, sharey=False
            )

        g.map(
            lambda x, y, color: plt.scatter(
                x, y, ec='none', s=0.001, c='r'), 'signal', 'area')

        g.set_titles(
            col_template="{col_name}", row_template="{row_name}",
            fontweight='bold', size=1.5, pad=0.75)

        for ax in g.axes.flatten():
            # ax.get_xaxis().set_ticks([0, 0.25, 0.5, 0.75, 1.0])
            ax.tick_params(axis='both', which='major', labelsize=0.2, pad=-5)
            ax.xaxis.label.set_size(2.0)
            ax.yaxis.label.set_size(2.0)
            ax.grid(linewidth=0.075)

        plt.subplots_adjust(
            left=0.01, bottom=0.01, right=0.99,
            top=0.99, hspace=0.4, wspace=0.4
            )

        plt.savefig(
            os.path.join(
                self.outDir, 'scatter_plots(raw).png'), dpi=1000)
        plt.close()

        subprocess.call(
            ['open', '-a', 'Preview', os.path.join(
                self.outDir, 'scatter_plots(raw).png')])

        def submit(text, df):

            lowerPercentileCutoff = float(text.split(',')[0])
            upperPercentileCutoff = float(text.split(',')[1][1:])

            indices_to_drop = []
            for s in df['sample'].unique():
                for col in df[self.markers]:

                    data = df[col][df['sample'] == s]

                    # add row index to list if column value < lower bound
                    indices_to_drop.extend(
                        data.index[
                            data < np.percentile(data, lowerPercentileCutoff)]
                            )

                    # add row index to list if column value > upper bound
                    indices_to_drop.extend(
                        data.index[
                            data > np.percentile(data, upperPercentileCutoff)])

            df = df.drop(
                labels=set(indices_to_drop), axis=0,
                inplace=False, errors='raise')

            # rescale signal intensities
            for s in df['sample'].unique():
                data = df[df['sample'] == s]
                scaler = MinMaxScaler(
                        feature_range=(0, 1), copy=True).fit(
                            data[self.markers].values)
                rescaled_channel_data = scaler.transform(
                    data[self.markers].values)

                rescaled_channel_data = pd.DataFrame(
                    data=rescaled_channel_data,
                    index=data[self.markers].index,
                    columns=data[self.markers].columns
                    )

                df.update(rescaled_channel_data)

            # plot pruned and rescaled signal intensity histrograms
            hist_facet = (
                df[['sample', 'area'] + self.markers]
                .sample(frac=1.0)
                .melt(
                    id_vars=['sample', 'area'],
                    var_name='channel', value_name='signal')
                )

            # sort naturally by sample column
            hist_facet = hist_facet.reindex(
                index=order_by_index(
                    hist_facet.index,
                    index_natsorted(hist_facet['sample']))
                    )

            g = sns.FacetGrid(
                hist_facet, row='sample', col='channel',
                height=0.5, aspect=1.0, sharex=True, sharey=False
                )

            g.map(
                lambda x, y, color: plt.scatter(
                    x, y, ec='none', s=0.001, c='r'), 'signal', 'area')

            g.set_titles(
                col_template='{col_name}', row_template='{row_name}',
                fontweight='bold', size=1.5, pad=0.75)

            for ax in g.axes.flatten():
                # ax.get_xaxis().set_ticks([0, 0.25, 0.5, 0.75, 1.0])
                ax.tick_params(
                    axis='both', which='major', labelsize=0.2, pad=-5)
                ax.xaxis.label.set_size(2.0)
                ax.yaxis.label.set_size(2.0)
                ax.grid(linewidth=0.075)

            plt.subplots_adjust(
                left=0.01, bottom=0.01, right=0.99,
                top=0.99, hspace=0.4, wspace=0.4
                )

            plt.savefig(
                os.path.join(
                    self.outDir,
                    'scatterplots(pruned_rescaled).png'), dpi=1000)
            plt.close()

            subprocess.call(
                ['open', '-a', 'Preview',
                 os.path.join(
                    self.outDir, 'scatterplots(pruned_rescaled).png')]
                 )

            self.dfSaveCount = save_dataframe(
                df=df, outDir=self.outDir, dfSaveCount=self.dfSaveCount
                )

        plt.rcParams['figure.figsize'] = (7, 3)
        axbox = plt.axes([0.4, 0.525, 0.35, 0.15])
        text_box = TextBox(
            axbox,
            'lowerPercentileCutoff, upperPercentileCutoff',
            initial='',
            color='0.95',
            hovercolor='1.0',
            label_pad=0.05
            )
        text_box.label.set_size(10)

        text_box.on_submit(lambda text: submit(text, df))

        plt.show(block=True)

    def getOmeroImages(self, args):

        # get config_template.yml from cluster
        subprocess.call(['rsync', '-avP', self.cycleConfig, self.outDir])

        # load configuration file
        config = yaml.load(
            open(f'{self.outDir}/config_template.yml'))

        # set cycle map from configuration file to a variable
        cycle_map = config['cycle_map']

        df = read_dataframe(outDir=self.outDir)

        # make directory to store zarr arrays
        zarrs_dir = os.path.join(self.outDir, 'ashlar_zarrs')
        if not os.path.exists(zarrs_dir):
            os.mkdir(zarrs_dir)

            # initialize a dictionary to index and access zarr arrays
            zs = {}

            # select data compression algorithm for zarr arrays
            compressor = Blosc(cname='zstd', clevel=3, shuffle=Blosc.SHUFFLE)

            # loop over tissue samples
            for s in df['sample'].unique():

                # read segmentation mask for sample to crop
                # ashlar_output images to the same size
                segmentation = io.imread(
                    os.path.join(self.inDir, f'{s}_segmentation.tif'))

                # read DNA ashlar_output image
                img = io.imread(
                    os.path.join(
                        self.inDir, f'{s}_dna.tif'))

                # crop DNA image to size of U-Net segmentation mask
                img = img[0:segmentation.shape[0], 0:segmentation.shape[1]]

                # initialize zarr array for DNA image, append to a dictionary
                zs[f'{s}_dna'] = zarr.open(
                    f'{zarrs_dir}/{s}_dna.zarr', mode='w',
                    shape=(
                        img.shape[0], img.shape[1]),
                    chunks=(1000, 1000), dtype='uint16', compressor=compressor
                    )

                # update zarr array with DNA image data
                zs[f'{s}_dna'][:] = img

                # update zarr array with all antibody images
                for k, v in cycle_map.items():

                    print(f'Storing sample {s} {v}.tif')

                    # split key into cycle_number and channel_number components
                    cycle_number = str(int(k.split('_')[0])-1)
                    channel_number = k.split('_')[1]

                    # read ashlar_output image
                    img = io.imread(
                        os.path.join(
                            self.inDir, f'{s}_cycle_{cycle_number}_channel_'
                            f'{channel_number}.tif'))

                    # crop image to size of U-Net segmentation mask
                    img = img[0:segmentation.shape[0], 0:segmentation.shape[1]]

                    # initialize zarr array for image, append to a dictionary
                    zs[f'{s}_{v}'] = zarr.open(
                        f'{zarrs_dir}/{s}_{v}.zarr', mode='w',
                        shape=(
                            img.shape[0], img.shape[1]),
                        chunks=(1000, 1000), dtype='uint16',
                        compressor=compressor
                        )

                    # update zarr array with image data
                    zs[f'{s}_{v}'][:] = img
            print()

            # apply omero bottom and top signal intensity cutoffs
            subprocess.call(['rsync', '-avP', self.omeroSettings, self.outDir])

            channel_settings = yaml.load(
                open(f'{self.outDir}/sample_2_settings.yml'))

            # set channel start to 0.0 to see all background,
            # or use: channel_settings['channels'][channel]['start']
            settings_dict = {}
            for channel in channel_settings['channels']:
                settings_dict[
                    channel_settings['channels'][channel]['label']] = ((
                        channel_settings['channels'][channel]['start'],
                        channel_settings['channels'][channel]['end']),
                        channel_settings['channels'][channel]['color'])

            for k, v in zs.items():

                print(f'Applying OMERO signal intensity cutoffs for {k}')

                param_map_key = k.split('_')[1]

                bottom_omero_cutoff = settings_dict[param_map_key][0][0]
                top_omero_cutoff = settings_dict[param_map_key][0][1]

                temp = img_as_float(zs[k])
                temp -= (bottom_omero_cutoff/65535)
                temp /= ((top_omero_cutoff/65535)-(bottom_omero_cutoff/65535))
                temp = np.clip(temp, 0, 1)

                zs[k][:] = img_as_uint(temp)

        zs = {}
        for s in df['sample'].unique():
            zs[f'{s}_dna'] = zarr.open(f'{zarrs_dir}/{s}_dna.zarr', mode='r')
            for k, v in cycle_map.items():
                zs[f'{s}_{v}'] = zarr.open(
                    f'{zarrs_dir}/{s}_{v}.zarr', mode='r'
                    )

    def performPCA(self, args):

        df = read_dataframe(outDir=self.outDir)

        medians = df.groupby(
            ['sample']).median()[self.markers]

        # set grid background style
        sns.set_style('whitegrid')

        # specify PCA parameters
        pca = PCA(self.numPCAComponents)

        idx = medians.index

        # normalize signal intensities across samples (axis=0)
        if self.normalize is True:
            df = norm(medians, norm='l2', axis=0, copy=True, return_norm=False)
        else:
            medians = medians.values

        # apply PCA parameters to data
        projected = pca.fit_transform(medians)

        # generate dataframe for plot input
        scatter_input = pd.DataFrame(data=projected, index=idx)
        scatter_input.rename(columns={0: 'PC1', 1: 'PC2'}, inplace=True)

        # plot scores plot for first 2 PCs
        sns.scatterplot(
            data=scatter_input, x='PC1', y='PC2',
            hue=scatter_input.index,
            palette=[
                self.condHueDict['cd'] if 'cd' in i else
                self.condHueDict['hfd'] for i in medians.index],
            edgecolor='k', s=self.pointSize, alpha=1.0, legend=False)

        # annotate data points
        if self.labelPoints is True:
            for label, x, y in zip(
              scatter_input.index,
              scatter_input['PC1'], scatter_input['PC2']):

                plt.annotate(
                    label, xy=(x, y), xytext=(3, 5), size=7.0,
                    textcoords='offset points', ha='left', va='bottom',
                    bbox=dict(boxstyle='round,pad=0.1', fc='yellow',
                              alpha=0.0))

        plt.xlabel(
            'PC1 ' + '(' + str(
                round((pca.explained_variance_ratio_[0] * 100), 2)) + '%)',
            fontsize=12)
        plt.ylabel(
            'PC2 ' + '(' + str(
                round((pca.explained_variance_ratio_[1] * 100), 2)) + '%)',
            fontsize=12)

        plt.tick_params(axis='both', which='major', labelsize=10)
        plt.tight_layout()
        plt.savefig(os.path.join(self.outDir, 'sample_scores.pdf'))
        plt.close('all')

    def performTSNE(self, args):

        df = read_dataframe(outDir=self.outDir)

        if not os.path.join(self.outDir, 'embedding.npy'):
            startTime = datetime.now()
            embedded = TSNE(
                n_components=self.numTSNEComponents,
                init='pca',
                perplexity=self.perplexity,
                early_exaggeration=self.earlyExaggeration,
                learning_rate=self.learningRate,
                metric=self.metric,
                random_state=5,
                n_jobs=-1).fit_transform(df[self.markers])
            print('Embedding completed in ' + str(datetime.now() - startTime))

            np.save(os.path.join(self.outDir, 'embedding'), embedded)
            df['emb1'] = embedded[:, 0]
            df['emb2'] = embedded[:, 1]

        else:
            embedded = np.load(os.path.join(self.outDir, 'embedding.npy'))
            df['emb1'] = embedded[:, 0]
            df['emb2'] = embedded[:, 1]

        sns.set_style('white')

        def submit(text, df):

            numerical_input = text.split('.')[0].strip()
            tup = tuple(map(int, numerical_input.split('-')))

            if len(tup) == 1:

                mylist = [tup[0]]

                scatter_point_size = 0.045

                for i in mylist:

                    min_cluster_size = i

                    clustering = hdbscan.HDBSCAN(
                        min_cluster_size=min_cluster_size, min_samples=None,
                        metric='euclidean', alpha=1.0, p=None,
                        algorithm='best', leaf_size=40,
                        memory=Memory(
                            location=None),
                        approx_min_span_tree=True,
                        gen_min_span_tree=False, core_dist_n_jobs=4,
                        cluster_selection_method='eom',
                        allow_single_cluster=False,
                        prediction_data=False,
                        match_reference_implementation=False).fit(
                            df[['emb1', 'emb2']]
                            )
                    df['cluster'] = clustering.labels_

                    print(
                        f'min_cluster_size={i}', np.unique(clustering.labels_)
                        )

                    fig, (ax1, ax2) = plt.subplots(1, 2)
                    fig.suptitle(
                        f'min cluster size = {min_cluster_size}',
                        fontsize=6
                        )

                    plt.subplots_adjust(
                        wspace=0.7,
                        left=0.04
                        )

                    # PLOT TSNE
                    for color_by in ['cluster', 'sample']:

                        highlight = 'none'

                        if color_by == 'cluster':

                            num_colors_required = len(
                                df[color_by].unique()) - 1
                            numSubcatagories = math.ceil(
                                num_colors_required/10
                                )

                            # get cmap
                            cmap = categorical_cmap(
                                numCatagories=10,
                                numSubcatagories=numSubcatagories,
                                cmap='tab10',
                                continuous=False
                                )

                            # make black the first color to specify
                            # cluster outliers (i.e. cluster -1 cells)
                            # colors_list.insert(0, (0.0, 0.0, 0.0))
                            cmap = ListedColormap(
                                np.insert(
                                    arr=cmap.colors, obj=0,
                                    values=[0, 0, 0], axis=0)
                                    )

                            # trim qualitative cmap to number of unique samples
                            trim = (
                                len(cmap.colors) - len(df[color_by].unique())
                                )
                            cmap = ListedColormap(
                                cmap.colors[:-trim]
                                )

                            sample_dict = dict(
                                zip(
                                    natsorted(df[color_by].unique()),
                                    list(range(len(df[color_by].unique()))))
                                    )

                            c = [sample_dict[i] for i in df[color_by]]

                            ax1.scatter(
                                df['emb1'],
                                df['emb2'],
                                c=c,
                                cmap=cmap,
                                s=scatter_point_size,
                                ec=[
                                    'k' if i == highlight else 'none' for
                                    i in df[color_by]
                                    ],
                                linewidth=0.1
                                )

                            ax1.axis('equal')
                            ax1.tick_params(labelsize=5)
                            ax1.grid(False)

                            legend_elements = []
                            for e, i in enumerate(
                                natsorted(df[color_by].unique())
                              ):

                                hi_markers = cluster_expression(
                                    df=df, markers=self.markers,
                                    cluster=i, num_proteins=3
                                    )

                                legend_elements.append(
                                    Line2D([0], [0], marker='o', color='none',
                                           label=f'Cluster {i} {hi_markers}',
                                           markerfacecolor=cmap.colors[e],
                                           markeredgecolor='none', lw=0.001,
                                           markersize=4)
                                           )

                            ax1.legend(
                                handles=legend_elements,
                                prop={'size': 4},
                                bbox_to_anchor=[1.02, 1.0]
                                )

                        elif color_by == 'sample':

                            num_colors_required = len(df[color_by].unique())
                            numSubcatagories = math.ceil(
                                num_colors_required/10
                                )

                            cmap = categorical_cmap(
                                numCatagories=10,
                                numSubcatagories=numSubcatagories,
                                cmap='tab10',
                                continuous=False
                                )

                            # trim qualitative cmap to number of unique samples
                            trim = (
                                len(cmap.colors) - len(df['sample'].unique())
                                )
                            cmap = ListedColormap(
                                cmap.colors[:-trim]
                                )

                            sample_dict = dict(
                                zip(
                                    natsorted(df['sample'].unique()),
                                    list(range(len(df['sample'].unique()))))
                                    )

                            c = [sample_dict[i] for i in df[color_by]]

                            ax2.scatter(
                                df['emb1'],
                                df['emb2'],
                                c=c,
                                cmap=cmap,
                                s=scatter_point_size,
                                ec=[
                                    'k' if i == highlight else 'none' for
                                    i in df[color_by]
                                    ],
                                linewidth=0.1
                                )

                            ax2.axis('equal')
                            ax2.tick_params(labelsize=5)
                            ax2.grid(False)

                            legend_elements = []
                            for e, i in enumerate(
                                natsorted(df[color_by].unique())
                              ):

                                if i == highlight:
                                    markeredgecolor = 'k'
                                else:
                                    markeredgecolor = 'none'

                                legend_elements.append(
                                    Line2D([0], [0], marker='o', color='none',
                                           label=f'Sample {i}',
                                           markerfacecolor=cmap.colors[e],
                                           markeredgecolor=markeredgecolor,
                                           lw=0.001,
                                           markersize=4)
                                           )

                            ax2.legend(
                                handles=legend_elements,
                                prop={'size': 4},
                                bbox_to_anchor=[1.02, 1.0]
                                )

                    if '.save' in text:

                        plt.savefig(
                            os.path.join(
                                self.outDir,
                                f'tsne_{color_by}.png'),
                            dpi=300
                            )

                        self.dfSaveCount = save_dataframe(
                            df=df, outDir=self.outDir,
                            dfSaveCount=self.dfSaveCount
                            )

                        plt.close('all')

                    plt.show(block=False)

            else:

                # df = df.sample(frac=0.01, random_state=22)

                mylist = list(range(tup[0], tup[1] + 1, 1))
                mylist.reverse()  # run higher sizes first for plot order

                scatter_point_size = 0.045

                for i in mylist:

                    min_cluster_size = i

                    clustering = hdbscan.HDBSCAN(
                        min_cluster_size=min_cluster_size, min_samples=None,
                        metric='euclidean', alpha=1.0, p=None,
                        algorithm='best', leaf_size=40,
                        memory=Memory(
                            location=None),
                        approx_min_span_tree=True,
                        gen_min_span_tree=False, core_dist_n_jobs=4,
                        cluster_selection_method='eom',
                        allow_single_cluster=False,
                        prediction_data=False,
                        match_reference_implementation=False).fit(
                            df[['emb1', 'emb2']]
                            )
                    df['cluster'] = clustering.labels_

                    print(
                        f'min_cluster_size={i}', np.unique(clustering.labels_)
                        )

        plt.rcParams['figure.figsize'] = (7, 3)
        axbox = plt.axes([0.4, 0.525, 0.35, 0.15])
        text_box = TextBox(
            axbox,
            'min_cluster_size (single # or range #-# .save)',
            initial='',
            color='0.95',
            hovercolor='1.0',
            label_pad=0.05
            )
        text_box.label.set_size(10)
        text_box.on_submit(lambda text: submit(text, df))
        plt.show(block=True)

    def getClustermap(self, args):

        df = read_dataframe(outDir=self.outDir)

        clustermap_input = df[df['cluster'] != -1]

        cluster_heatmap_input = clustermap_input[
            self.markers + ['cluster']].groupby('cluster').mean()

        sns.set(font_scale=1.1)
        g = sns.clustermap(
            cluster_heatmap_input, cmap='viridis', standard_scale=1,
            square=False, yticklabels=1, linewidth=0.75, cbar=True
            )

        plt.savefig(
            os.path.join(
                self.outDir, 'clustermap.pdf'), bbox_inches='tight')

        plt.show(block=True)

    def lassoClusters(self, args):

        df = read_dataframe(outDir=self.outDir)

        subplot_kw = dict(
            xlim=(df['emb1'].min(), df['emb1'].max()),
            ylim=(df['emb2'].min(), df['emb2'].max()),
            autoscale_on=False)

        subplot_kw = dict()

        fig, ax = plt.subplots(subplot_kw=subplot_kw)

        cmap = categorical_cmap(
            numCatagories=10, numSubcatagories=3,
            cmap='tab10', continuous=False
            )

        pts = ax.scatter(
            df['emb1'],
            df['emb2'],
            c=df['cluster'],
            cmap=cmap,
            s=2.0,
            ec='none'
            )
        # pts = ax.scatter(
        #     lasso_X['emb1'], lasso_X['emb2'], c='lime', s=0.0005
        #     )
        selector = SelectFromCollection(ax, pts)

        def accept(event):
            if event.key == "enter":
                print("Selected points:")
                print(selector.xys[selector.ind])
                selector.disconnect()
                ax.set_title("")
                fig.canvas.draw()

        fig.canvas.mpl_connect("key_press_event", accept)
        ax.set_title('TSNE embedding. Press enter to accept selected points.')
        ax.set_aspect('equal')
        plt.show(block=True)

        # filter dataframe
        drop_idx = (
            set(np.array(list(range(selector.xys.data.shape[0]))))
            - set(selector.ind))
        idx = df.iloc[list(drop_idx)].index

        # show highest expression channels
        markers = df.copy()
        markers['cluster'].loc[~df.index.isin(idx)] = 100
        hi_markers = cluster_expression(
            df=markers, markers=self.markers, cluster=100, num_proteins=3
            )
        print(hi_markers)

    def cellDensities(self, args):

        df = read_dataframe(outDir=self.outDir)

        facet_input = df[df['cluster'] >= 0]

        facet_input = facet_input.groupby(
            ['condition', 'sample', 'cluster']).size().reset_index()
        facet_input.rename(columns={0: 'count'}, inplace=True)

        # divide cluster cell counts by total number of cells per sample
        for name, group in facet_input.groupby(['sample']):

            total_cells = group['count'].sum()

            facet_input.loc[group.index, 'cluster_conc'] = (
                group['count']/total_cells
                )

        # pad counts tables, some clusters may be absent from samples
        pad = pd.DataFrame()
        for cluster in sorted(facet_input['cluster'].unique()):
            to_append = pd.DataFrame(
                {'sample': natsorted(facet_input['sample'].unique()),
                 'cluster': [cluster]*len(facet_input['sample'].unique())})
            pad = pad.append(to_append)
        pad.reset_index(drop=True, inplace=True)
        pad['condition'] = [
            'cd' if 'cd' in i else 'hfd' for i in pad['sample']
            ]

        facet_input = facet_input.merge(
            pad, how='right', on=['condition', 'sample', 'cluster'])
        facet_input.fillna(value=0, inplace=True)

        means = {}
        for cluster in facet_input.groupby('cluster'):
            means[cluster[0]] = cluster[1]['cluster_conc'].median()
        facet_input['ave_cluster_conc'] = [
            means[i] for i in facet_input['cluster']
            ]

        facet_input.sort_values(
            by=['condition', 'cluster', 'cluster_conc'],
            ascending=[True, True, True], inplace=True)
        facet_input.reset_index(drop=True, inplace=True)

        sns.set(font_scale=0.4)

        g = sns.FacetGrid(
            data=facet_input, col='cluster', col_wrap=5,
            sharex=False, sharey=False, height=1.5, aspect=1.3
            )

        g.map(
            sns.barplot, 'sample', 'cluster_conc', 'condition',
            order=None, hue_order=None, ec='k', lw=0.25)

        plt.legend()

        [plt.setp(ax.get_xticklabels(), rotation=90) for ax in g.axes.flat]

        new_bar_width = 0.6
        for ax, title in zip(
            g.axes.flatten(), facet_input['cluster'].unique()
          ):

            ax.set_title(title, size=6, weight='bold')
            ax.set_xlabel('')

            for patch in ax.patches:
                current_width = patch.get_width()
                diff = current_width - new_bar_width

                # change the bar width
                patch.set_width(new_bar_width)

                # recenter the bar
                patch.set_x(patch.get_x() + diff * 0.5)

        plt.tight_layout()
        plt.savefig(os.path.join(self.outDir, 'facetGrid.pdf'))
        plt.show(block=True)

    def frequencyStats(self, args):

        df = read_dataframe(outDir=self.outDir)

        stats_input = df[df['cluster'] >= 0]

        frequency_dir = os.path.join(self.outDir, 'frequency_stats')
        if not os.path.exists(frequency_dir):
            os.mkdir(frequency_dir)

        conditions = sorted(list(set(self.samples.values())))

        # create single-column dataFrame of all sample names
        # to pad counts tables with zeros if a celltype is not in a tissue
        pad = pd.DataFrame(
            sorted(stats_input['sample'].unique())).rename(
                columns={0: 'sample'}
                )

        cluster_list = []
        ratio_list = []
        dif_list = []
        pval_list = []

        # intialize a dataframe to collect catplot data
        catplot_input = pd.DataFrame()

        # loop over clusters
        for w, group in stats_input.groupby('cluster'):

            print(
                f'Calculating log2({conditions[1]}/{conditions[0]})'
                f'of mean cell density for the {str(w)} cluster.'
                )

            group = group.groupby(
                ['sample', 'condition', 'replicate', 'cluster']
                ).size().reset_index(
                drop=False).rename(columns={0: 'count'}).sort_values(
                by='count', ascending=False)

            group = group.merge(pad, how='right', on='sample')

            # guard against NaNs induced by the absence
            # of a given cluster in one or
            # more of the tissue samples
            group['count'] = [
                0 if np.isnan(i) else i for i in group['count']]
            group['condition'] = [
                'cd' if 'cd' in i else 'hfd' for i in group['sample']
                ]
            group['replicate'] = [
                re.sub("\\D", "", i) for i in group['sample']
                ]
            group['cluster'] = w

            # get denominator cell count of each sample
            if self.denominator_cluster is None:
                group['tissue_count'] = [
                    len(stats_input[stats_input['sample'] == i]) for
                    i in group['sample']]
            else:
                group['tissue_count'] = [
                    len(stats_input[(stats_input['sample'] == i) &
                        (stats_input[
                            'cluster'] == self.denominator_cluster)]) for
                    i in group['sample']]

            # compute density of cells per sample corresponding to
            # current variable
            group['density'] = group['count']/group['tissue_count']

            # append group data to catplot_input
            catplot_input = catplot_input.append(group)

            cnd1_values = group['density'][group['condition'] == conditions[0]]
            cnd2_values = group['density'][group['condition'] == conditions[1]]

            stat, pval = ttest_ind(
                cnd1_values, cnd2_values,
                axis=0, equal_var=True, nan_policy='propagate')

            cnd1_mean = np.mean(cnd1_values)
            cnd2_mean = np.mean(cnd2_values)

            ratio = np.log2((cnd2_mean + 0.000001)/(cnd1_mean + 0.000001))

            dif = cnd2_mean-cnd1_mean

            cluster_list.append(w)
            ratio_list.append(ratio)
            dif_list.append(dif)
            pval_list.append(pval)

        statistics = pd.DataFrame(
            list(zip(cluster_list, ratio_list, dif_list, pval_list)),
            columns=['cluster', 'ratio', 'dif', 'pval']).sort_values(
                by='dif')

        statistics.to_csv(
            os.path.join(
                frequency_dir, 'stats.csv'), index=False)

        stats = importr('stats')

        p_adjust = stats.p_adjust(
            FloatVector(statistics['pval'].tolist()),
            method='BH')

        statistics['qval'] = p_adjust

        if self.FDRCorrection:
            stat = 'qval'

        else:
            stat = 'pval'

        significant = statistics[
            statistics[stat] <= 0.05].sort_values(by='dif')

        significant.to_csv(
            os.path.join(
                frequency_dir, 'sig_difs.csv'), index=False)

        sns.set_style('whitegrid')
        fig, ax = plt.subplots()
        plt.scatter(abs(significant['dif']), significant['ratio'])

        for label, qval, x, y in zip(
          significant['cluster'], significant[stat],
          abs(significant['dif']), significant['ratio']):

            plt.annotate(
                (label, f'{stat[0]}=' + str(round(qval, 4))), size=3,
                xy=(x, y), xytext=(10, 10),
                textcoords='offset points', ha='right', va='bottom',
                bbox=dict(boxstyle='round,pad=0.1', fc='yellow',
                          alpha=0.0))

        for tick in ax.xaxis.get_major_ticks():
            tick.label.set_fontsize(5)

        plt.title(f'cnd1 vs. cnd2 {stat[0]}<0.05)', fontsize=12)
        plt.xlabel(f'abs({conditions[1]} - {conditions[0]})', fontsize=10)
        plt.ylabel(f'log2({conditions[1]} / {conditions[0]})', fontsize=10)
        plt.savefig(os.path.join(frequency_dir, 'plot.pdf'))
        plt.close()

        catplot_input.reset_index(drop=True, inplace=True)

        catplot_input[stat] = [
             '' if i not in significant['cluster'].unique() else
             round(
                significant[stat][significant['cluster'] == i].values[0], 6)
             for i in catplot_input['cluster']]

        # catplot_input['label'] = catplot_input['cluster'].map(str) + \
        #     ', ' + 'q=' + catplot_input['qval'].astype(str)
        #
        # catplot_input['label'] = [
        #     i.split(',')[0] if not i.split(',')[0] in
        #     significant['cluster'].unique().astype(str) else i for
        #     i in catplot_input['label']]

        catplot_input.sort_values(
            ['cluster', 'condition', 'replicate'], inplace=True)

        # catplot_input.drop('cluster', axis=1, inplace=True)

        # catplot_input.rename(columns={'label': 'cluster'}, inplace=True)

        sns.set(font_scale=0.4)
        g = sns.catplot(
            x='condition', y='density',
            hue='replicate', col='cluster', col_wrap=14,
            data=catplot_input, kind='strip', palette='tab20',
            height=2, aspect=0.8, sharey=False, legend=False)

        g.set(ylim=(0.0, None))
        plt.legend(markerscale=0.5)

        plt.tight_layout()
        plt.savefig(os.path.join(frequency_dir, 'catplot.pdf'))
        plt.close('all')

    def clusterBoxplots(self, args):

        cmap = categorical_cmap(
            numCatagories=10, numSubcatagories=2,
            cmap='tab10', continuous=False
            )

        df = read_dataframe(outDir=self.outDir)

        boxplot_input = df[df['cluster'] >= 0]

        # get tidy input data
        boxplot_input = (
            boxplot_input[[
                'cluster', 'sample', 'condition'] + self.markers]
            .melt(
                id_vars=['cluster', 'sample', 'condition'],
                var_name='protein', value_name='log10(intensity)'))

        boxplot_input = boxplot_input.sample(frac=1.0)

        boxplot_input['label'] = (
            boxplot_input['protein'] + '_'
            + boxplot_input['cluster'].map(str) + '_'
            + boxplot_input['condition']
            )

        boxplot_input.sort_values(by='label', inplace=True)

        boxplot_input.rename(
            columns={'log10(intensity)': '$log_{10}(intensity)$'},
            inplace=True)

        sns.set(font_scale=0.27)
        sns.set_style('whitegrid')

        g = sns.FacetGrid(
            boxplot_input, row='cluster', col='protein',
            sharex=False, sharey=False, height=1, aspect=1.5)

        hue_dict = dict(
            zip(boxplot_input['cluster'].unique(), cmap.colors)
            )

        g.map(
            lambda x, y, z, color:
                sns.boxplot(
                    data=boxplot_input, x=x, y=y,
                    hue=z, palette=hue_dict,
                    linewidth=0.95, width=0.75,
                    fliersize=0.95),
                'condition', '$log_{10}(intensity)$', 'cluster')

        def statistics(label):

            conditions = sorted(list(set(self.samples.values())))
            cond_dict = {
                conditions[0]: conditions[1], conditions[1]: conditions[0]
                }
            label = label.values[0]
            cond_name = label.split('_')[-1]
            opposite_label = label.replace(cond_name, cond_dict[cond_name])

            means1 = boxplot_input[
                    boxplot_input['label'] == label].groupby(
                        'sample').mean()['$log_{10}(intensity)$']

            means2 = boxplot_input[
                    boxplot_input['label'] == opposite_label].groupby(
                        'sample').mean()['$log_{10}(intensity)$']

            # perform Welch's unequal variances t-test
            stat, pval = ttest_ind(
                means1, means2,
                axis=0, equal_var=False, nan_policy='propagate')

            if self.bonferroniCorrection:

                # perform Bonferroni correction
                p_adj = pval * len(boxplot_input['label'].unique())/2

                if p_adj <= 0.05:
                    ax = plt.gca()
                    ax.text(
                        0.5, 0.85,
                        r'$p_{adj} = $' + '%.1E' % Decimal(str(p_adj)),
                        fontweight='normal', fontsize=11.0,
                        color='k', ha='center', va='center',
                        transform=ax.transAxes
                        )
            else:
                # DO NOT perform Bonferroni correction
                if pval <= 0.05:
                    ax = plt.gca()
                    ax.text(
                        0.5, 0.85, r'$p = $' + '%.1E' % Decimal(str(pval)),
                        fontweight='normal', fontsize=11.0,
                        color='k', ha='center', va='center',
                        transform=ax.transAxes
                        )

        g.map(
            lambda label, color:
                statistics(label=label), 'label')

        plt.savefig(
            os.path.join(self.outDir, 'cluster_boxplots.pdf'), bbox='tight')
        plt.close('all')

    def curateFingernails(self, args):

        df = read_dataframe(outDir=self.outDir)

        zs = getZarrs(df=df, cycleConfig=self.cycleConfig, outDir=self.outDir)

        thumbnail_input = df[df['cluster'] >= 0]

        thumbnails_dir = os.path.join(self.outDir, 'thumbnails')
        if not os.path.exists(thumbnails_dir):
            os.mkdir(thumbnails_dir)

        for cluster in sorted(thumbnail_input['cluster'].unique()):

            markers_to_show = cluster_expression(
                df=thumbnail_input, markers=self.markers,
                cluster=cluster, num_proteins=3
                )

            markers_to_show = ['dna'] + markers_to_show

            color_dict = {}
            for i, j, k in zip(
              markers_to_show,

              [(0.5, 0.5, 0.5), (0.0, 1.0, 0.0),
               (1.0, 0.0, 0.0), (0.0, 0.0, 1.0)],
              ['gray', 'green', 'red', 'blue']
              ):
                color_dict[i] = j

            print(cluster, markers_to_show)

            long_table = pd.DataFrame()

            for sample in thumbnail_input['sample'].unique():

                # initialize a zeros-array with the dimensions of the image
                overlay = np.zeros(
                    (zs[f'{sample}_dna'][:].shape[0],
                     zs[f'{sample}_dna'][:].shape[1]))

                # convert to rgb
                overlay = gray2rgb(overlay)

                # loop over the channels to create a dict of images
                for marker in markers_to_show:
                    print(f'{sample}_{marker}')
                    marker_img = img_as_float(
                        zs[f'{sample}_{marker}']
                        )
                    marker_img = gray2rgb(marker_img)
                    marker_img = (
                        marker_img * color_dict[marker]
                        )

                    # loop over channels to add each image to overlay seed
                    overlay += marker_img

                # crop out thumbnail images
                sample_cluster_subset = thumbnail_input[
                    (thumbnail_input['sample'] == sample)
                    & (thumbnail_input['cluster'] == cluster)
                    ]

                sample_cluster_subset.reset_index(drop=True, inplace=True)

                if self.numFingernails > len(sample_cluster_subset):
                    dif = self.numFingernails - len(sample_cluster_subset)
                    extra_rows = pd.DataFrame(
                        data=0,
                        index=list(range(dif)),
                        columns=sample_cluster_subset.columns
                        )
                    sample_cluster_subset = sample_cluster_subset.append(
                        extra_rows
                        )
                    sample_cluster_subset.reset_index(
                        drop=True, inplace=True
                        )
                else:
                    sample_cluster_subset = sample_cluster_subset.sample(
                        n=self.numFingernails, random_state=3
                        )

                # add centroid mask to image overlay
                centroids = sample_cluster_subset[['x', 'y']]

                centroid_img = np.zeros(
                    (overlay.shape[0],
                     overlay.shape[1]))

                centroid_dist = 1  # in pixels
                for example, centroid in enumerate(centroids.iterrows()):

                    ystart_centroid = int(
                        centroid[1]['y'] - centroid_dist
                        )
                    ystop_centroid = int(
                        centroid[1]['y'] + centroid_dist
                        )

                    xstart_centroid = int(
                        centroid[1]['x'] - centroid_dist
                        )
                    xstop_centroid = int(
                        centroid[1]['x'] + centroid_dist
                        )

                    centroid_img[
                        ystart_centroid:ystop_centroid,
                        xstart_centroid:xstop_centroid
                        ] = 1

                # convert to rgb and colorize
                centroid_img = gray2rgb(centroid_img)
                centroid_img = (centroid_img * (1.0, 1.0, 1.0))

                # add to overlay
                overlay += centroid_img

                # crop thumbnails
                window_dist = 35  # in pixels
                for example, centroid in enumerate(centroids.iterrows()):

                    if (
                        (centroid[1]['x'] == 0.0) &
                        (centroid[1]['y'] == 0.0)
                    ):

                        blank_img = np.ones(
                            (window_dist,
                             window_dist))

                        long_table = long_table.append(
                            {'sample': sample, 'example': int(example),
                             'image': blank_img},
                            ignore_index=True
                            )

                    else:

                        # specify window x, y ranges
                        ystart_window = int(
                            centroid[1]['y'] - window_dist
                            )
                        ystop_window = int(
                            centroid[1]['y'] + window_dist
                            )

                        xstart_window = int(
                            centroid[1]['x'] - window_dist
                            )
                        xstop_window = int(
                            centroid[1]['x'] + window_dist
                            )

                        # crop overlay image to window size
                        thumbnail = overlay[
                            ystart_window:ystop_window,
                            xstart_window:xstop_window
                            ]

                        long_table = long_table.append(
                            {'sample': sample, 'example': int(example),
                             'image': thumbnail},
                            ignore_index=True
                            )
            print()

            # plot facet grid
            fig, ax = plt.subplots()

            g = sns.FacetGrid(
                long_table, row='sample', col='example',
                sharex=False, sharey=False,
                gridspec_kws={'hspace': 0.1, 'wspace': 0.05})

            g.map(
                lambda x, **kwargs: (
                    plt.imshow(x.values[0]), plt.grid(False)), 'image')

            for ax in g.axes.flatten():
                ax.get_xaxis().set_ticks([])
                ax.set_xlabel('')
                ax.get_yaxis().set_ticks([])
                ax.set_ylabel('')

            g.set_titles(
                col_template="{col_name}", row_template="{row_name}",
                fontweight='bold', size=8)

            custom_lines = []
            for k, v in color_dict.items():
                custom_lines.append(
                    Line2D([0], [0], color=v, lw=6))

            ax.legend(
                custom_lines, list(color_dict.keys()), prop={'size': 12},
                bbox_to_anchor=(2.0, 30.0)
                )

            plt.savefig(
                os.path.join(
                    thumbnails_dir,
                    'cluster' + str(cluster) + '_thumbnails.pdf'),
                bbox_inches='tight')
            plt.close('all')
            del g
            gc.collect()

    def spatialAnalysis(self, args):

        df = read_dataframe(outDir=self.outDir)

        zs = getZarrs(df=df, cycleConfig=self.cycleConfig, outDir=self.outDir)

        spatial_dir = os.path.join(self.outDir, 'spatial_analysis')
        if not os.path.exists(spatial_dir):
            os.makedirs(spatial_dir)

        stats = pd.DataFrame(
            columns=[
                'protein', 'sample', 'celltype', 'ratio_r',
                'centroids', 'ratio_f', 'points']
            )

        stats_row_idx = 0
        for protein, binary_cutoff in self.spatialDict1.items():
            for sample in df['sample'].unique():

                if sample in self.cropDict.keys():
                    section = self.cropDict[sample][0]
                    cut_point = self.cropDict[sample][1]

                    if section == 'bottom':
                        dna = zs[f'{sample}_dna'][cut_point:]
                        img = zs[f'{sample}_{protein}'][cut_point:]

                    elif section == 'top':
                        dna = zs[f'{sample}_dna'][:cut_point]
                        img = zs[f'{sample}_{protein}'][:cut_point]

                else:
                    dna = zs[f'{sample}_dna'][:]
                    img = zs[f'{sample}_{protein}'][:]

                for celltype, cluster in self.spatialDict2.items():

                    print(celltype, protein, sample)

                    total_centroids = df[['x', 'y']][
                        (df['sample'] == sample) &
                        (df['cluster'] == cluster)].astype(int)

                    if sample in self.cropDict.keys():
                        section = self.cropDict[sample][0]
                        cut_point = self.cropDict[sample][1]

                        if section == 'bottom':
                            total_centroids = total_centroids[
                                total_centroids['y'] >= cut_point]

                            total_centroids['y'] = (
                                total_centroids['y']-cut_point
                                )

                        elif section == 'top':
                            total_centroids = total_centroids[
                                total_centroids['y'] < cut_point]

                    if len(total_centroids) > 1:
                        y_min = total_centroids['y'].min()
                        y_max = total_centroids['y'].max()
                        y_range = y_max - y_min

                        print(y_min, y_max)

                        x_min = total_centroids['x'].min()
                        x_max = total_centroids['x'].max()
                        x_range = x_max - x_min

                        dna_blurred = gaussian(dna, sigma=12)
                        dna_mask = np.where(dna_blurred > 0.05, 1, 0)

                        area_mask = dna_mask[y_min:y_max, :]
                        area_mask = area_mask[:, x_min:x_max]

                        inside_tumor = np.argwhere(area_mask == 1)
                        outside_tumor = np.argwhere(area_mask == 0)

                        frac_area_out = outside_tumor.shape[0]/(
                            outside_tumor.shape[0] + inside_tumor.shape[0])

                        img_blurred = gaussian(img, sigma=12)
                        img_mask_real = np.where(
                            img_blurred > binary_cutoff, 1, 0
                            )
                        img_mask_fake = img_mask_real.copy()

                        (img_mask_real[total_centroids['y'],
                         total_centroids['x']]
                         ) += 10

                        outside_centroids = np.argwhere(img_mask_real == 10)
                        outside_centroids = pd.DataFrame(
                            outside_centroids, columns=['y', 'x'])

                        inside_centroids = np.argwhere(img_mask_real == 11)
                        inside_centroids = pd.DataFrame(
                            inside_centroids, columns=['y', 'x'])

                        radii = []
                        num_points = []
                        for radius in range(
                            self.radiusRange[0], self.radiusRange[1]
                          ):
                            total_poisson_points = pd.DataFrame(
                                poisson_disc_samples(
                                    width=x_range, height=y_range, r=radius),
                                columns=['x', 'y'])
                            print(radius, len(total_poisson_points))
                            radii.append(radius)
                            num_points.append(len(total_poisson_points))

                        def closest(lst, K):
                            return lst[
                                min(
                                    range(
                                        len(lst)),
                                    key=lambda i: abs(lst[i]-K))]

                        optimal_points = closest(
                            num_points, len(total_centroids) +
                            (int(len(total_centroids) * frac_area_out)))
                        optimal_radius = radii[
                            num_points.index(optimal_points)-2
                            ]

                        total_poisson_points = pd.DataFrame(
                            poisson_disc_samples(
                                width=x_range, height=y_range,
                                r=optimal_radius),
                            columns=['x', 'y']).astype(int)

                        # ensure simulation contains at least 2 points
                        while len(total_poisson_points) < 2:
                            optimal_radius -= 1
                            total_poisson_points = pd.DataFrame(
                                poisson_disc_samples(
                                    width=x_range, height=y_range,
                                    r=optimal_radius),
                                columns=['x', 'y']).astype(int)

                        total_poisson_points['x'] = (
                            total_poisson_points['x'] + x_min
                            )
                        total_poisson_points['y'] = (
                            total_poisson_points['y'] + y_min
                            )

                        (dna_mask[total_poisson_points['y'],
                                  total_poisson_points['x']]
                         ) += 10

                        total_poisson_points = np.argwhere(dna_mask == 11)
                        total_poisson_points = pd.DataFrame(
                            total_poisson_points, columns=['y', 'x'])

                        (img_mask_fake[total_poisson_points['y'],
                         total_poisson_points['x']]
                         ) += 10

                        outside_poisson_points = np.argwhere(
                            img_mask_fake == 10
                            )
                        outside_poisson_points = pd.DataFrame(
                            outside_poisson_points, columns=['y', 'x'])

                        inside_poisson_points = np.argwhere(
                            img_mask_fake == 11
                            )
                        inside_poisson_points = pd.DataFrame(
                            inside_poisson_points, columns=['y', 'x'])

                        rgb_img = img_as_float(img)
                        rgb_img = gray2rgb(rgb_img)
                        rgb_img = (rgb_img * (0.5, 0.5, 0.5))

                        plt.imshow(rgb_img)
                        plt.scatter(
                            inside_centroids['x'],
                            inside_centroids['y'], s=0.5, ec='none', c='g'
                            )

                        plt.scatter(
                            outside_centroids['x'],
                            outside_centroids['y'], s=0.5, ec='none', c='r')

                        legend_elements = []
                        legend_elements.append(
                            Line2D([0], [0], marker='o', color='none',
                                   label='inside',
                                   markerfacecolor='g',
                                   markeredgecolor='none', lw=0.001,
                                   markersize=6)
                                   )
                        legend_elements.append(
                            Line2D([0], [0], marker='o', color='none',
                                   label='outside',
                                   markerfacecolor='r',
                                   markeredgecolor='none', lw=0.001,
                                   markersize=6)
                                   )

                        plt.legend(
                            handles=legend_elements, prop={'size': 6},
                            bbox_to_anchor=[1.0, 1.0])

                        ratio_real = str(
                            round(
                                len(inside_centroids)/len(total_centroids), 2)
                                )
                        total_cells = str(len(total_centroids))
                        title_statement = (
                            f'{sample}-{celltype}, inside/total: {ratio_real},'
                            + f' total cells={total_cells}'
                            )
                        plt.title(title_statement, fontsize=10)

                        plt.grid(False)
                        plt.savefig(
                            os.path.join(
                                spatial_dir,
                                f'{protein}_{celltype}_{sample}.png'), dpi=800)
                        plt.close('all')

                        plt.imshow(rgb_img)

                        plt.scatter(
                            inside_poisson_points['x'],
                            inside_poisson_points['y'],
                            s=0.5, ec='none', c='g'
                            )

                        plt.scatter(
                            outside_poisson_points['x'],
                            outside_poisson_points['y'],
                            s=0.5, ec='none', c='r'
                            )

                        legend_elements = []
                        legend_elements.append(
                            Line2D([0], [0], marker='o', color='none',
                                   label='inside',
                                   markerfacecolor='g',
                                   markeredgecolor='none', lw=0.001,
                                   markersize=6)
                                   )
                        legend_elements.append(
                            Line2D([0], [0], marker='o', color='none',
                                   label='outside',
                                   markerfacecolor='r',
                                   markeredgecolor='none', lw=0.001,
                                   markersize=6)
                                   )

                        plt.legend(
                            handles=legend_elements, prop={'size': 6},
                            bbox_to_anchor=[1.0, 1.0])

                        if not len(total_poisson_points) == 0:
                            ratio_fake = str(
                                round(
                                    len(inside_poisson_points) /
                                    len(total_poisson_points), 2))
                        else:
                            ratio_fake = 'divide by zero'

                        poisson_points = str(len(total_poisson_points))
                        title_statement = (
                            f'{sample}-{celltype}_Poisson-disc,' +
                            f' inside/total: {ratio_fake},' +
                            f' total points={poisson_points}'
                            )
                        plt.title(title_statement, fontsize=10)

                        plt.grid(False)
                        plt.savefig(
                            os.path.join(
                                spatial_dir,
                                f'{protein}_{celltype}_Poisson-disc_' +
                                f'{sample}.png'),
                            dpi=800
                            )
                        plt.close('all')

                        stats.loc[stats_row_idx] = (
                            protein, sample, celltype, float(ratio_real),
                            len(total_centroids), float(ratio_fake),
                            len(total_poisson_points)
                            )
                        stats_row_idx += 1

        stats.to_csv(os.path.join(spatial_dir, 'stats.csv'))
        # stats = pd.read_csv(
        #     os.path.join(spatial_dir, 'stats.csv'), index_col=0)

        stats = stats[stats['ratio_f'] != 'divide by zero']
        stats['ratio_f'] = [float(i) for i in stats['ratio_f']]

        stats['condition'] = [
            re.findall(r"[^\W\d_]+|\d+", i)[0] for
            i in stats['sample']
            ]

        simulation = stats.copy()

        stats.rename(
            columns={
                'centroids': '# measured cells',
                'points': '# simulated cells'},
            inplace=True
            )

        sns.set_style('whitegrid')
        sns.scatterplot(
            x=stats['# simulated cells'],
            y=stats['# measured cells'],
            color='k',
            data=stats
            )
        plt.savefig(
            os.path.join(
                spatial_dir, 'points_v_centroids.pdf'),
            dpi=600, bbox_inches='tight')
        plt.close('all')

        stats[
            '% cells overlapping immunomarker (normalized to simulation)'] = (
            stats['ratio_r'] - stats['ratio_f']
            )

        stats.sort_values(
            by=['protein', 'celltype', 'condition'],
            ascending=[True, False, True],
            inplace=True
            )
        stats.reset_index(drop=True, inplace=True)

        stats['label'] = (
            stats['protein'] + '_' +
            stats['celltype']
            )

        sns.set_style('whitegrid')
        sns.swarmplot(
            x='label',
            y='% cells overlapping immunomarker (normalized to simulation)',
            hue='condition',
            size=3,
            dodge=True,
            palette=['lightgray', 'firebrick'],
            data=stats
            )
        plt.xticks(rotation=90, size=5)

        plt.savefig(
            os.path.join(
                spatial_dir,
                'percent cells overlapping immunomarker' +
                ' (normalized to simulation).pdf'),
            dpi=600, bbox_inches='tight')
        plt.close('all')

        condition_sig = {}
        for name, group in stats.groupby(['protein', 'celltype']):
            a = group[
                '% cells overlapping immunomarker (normalized to simulation)'][
                    group['condition'] == 'cd']
            b = group[
                '% cells overlapping immunomarker (normalized to simulation)'][
                    group['condition'] == 'hfd']
            t, pval = ttest_ind(
                a, b, axis=0, equal_var=True, nan_policy='propagate')
            condition_sig[f'{name}'] = round(pval, 3)

        condition_sig_df = pd.DataFrame(condition_sig, index=range(0, 27)).T[0]
        condition_sig_df.rename('pval', inplace=True)
        condition_sig_df.to_csv(
            os.path.join(spatial_dir, 'treatment_sig.csv'), header=True)

        stats.to_csv(
            os.path.join(spatial_dir, 'stats_normalized.csv'), index=False
            )

        simulation['dtype'] = 'simulation'

        measurement = simulation.copy()
        measurement['dtype'] = 'measurement'

        cols = [
            col for col in simulation.columns if
            col not in ['ratio_r', 'centroids']
            ]
        simulation = simulation[cols]
        simulation.rename(
            columns={'ratio_f': '% cells overlapping immunomarker'},
            inplace=True)

        cols = [
            col for col in measurement.columns if
            col not in ['ratio_f', 'points']
            ]
        measurement = measurement[cols]

        measurement.rename(
            columns={
                'ratio_r': '% cells overlapping immunomarker',
                'centroids': 'points'}, inplace=True
                )

        stats = simulation.append(measurement, sort=True, ignore_index=True)
        del simulation
        del measurement

        stats['% cells overlapping immunomarker'] = (
            stats['% cells overlapping immunomarker'] * 100
            )

        stats.sort_values(
            by=['protein', 'celltype', 'condition', 'dtype'],
            ascending=[True, False, True, False],
            inplace=True
            )
        stats.reset_index(drop=True, inplace=True)

        stats['label'] = (
            stats['protein'] + '_' +
            stats['celltype'] + '_' +
            stats['condition'] + '_' +
            stats['dtype']
            )

        cols = [
            'protein', 'celltype', 'condition', 'dtype',
            '% cells overlapping immunomarker', 'points',
            'sample', 'label'
            ]

        stats = stats[cols]

        sns.set_style('whitegrid')
        sns.swarmplot(
            x='label',
            y='% cells overlapping immunomarker',
            hue='dtype',
            size=3,
            dodge=False,
            palette=['lightgray', 'firebrick'],
            data=stats
            )
        plt.xticks(rotation=90, size=5)

        plt.savefig(
            os.path.join(
                spatial_dir, 'percent cells overlapping immunomarker.pdf'),
            dpi=600, bbox_inches='tight')
        plt.close('all')

        model_sig = {}
        for name, group in stats.groupby(['protein', 'celltype', 'condition']):
            a = group[
                '% cells overlapping immunomarker'][
                    group['dtype'] == 'simulation']
            b = group[
                '% cells overlapping immunomarker'][
                    group['dtype'] == 'measurement']
            t, pval = ttest_ind(
                a, b, axis=0, equal_var=True, nan_policy='propagate')
            model_sig[f'{name}'] = round(pval, 3)

        model_sig_df = pd.DataFrame(model_sig, index=range(0, 27)).T[0]
        model_sig_df.rename('pval', inplace=True)
        model_sig_df.to_csv(
            os.path.join(spatial_dir, 'model_sig.csv'), header=True
            )

        stats.to_csv(os.path.join(
            spatial_dir, 'stats_unnormalized.csv'), index=False
            )<|MERGE_RESOLUTION|>--- conflicted
+++ resolved
@@ -96,18 +96,17 @@
                  learningRate=200.0,
                  metric='euclidean',
                  random_state=5,
-<<<<<<< HEAD
-
+                 
                  denominator_cluster=2,
                  FDRCorrection=False,
 
                  bonferroniCorrection=False,
-
-=======
+                 
                  denominator_cluster=2,
                  FDRCorrection=False,
+        
                  bonferroniCorrection=False,
->>>>>>> a32c9bd5
+                 
                  numFingernails=10,
 
                  cropDict={
@@ -142,10 +141,7 @@
             image pre-preprossesing config file.
             omeroSettings:rsync source-->destination command for
             Omero settings config file.
-<<<<<<< HEAD
             randomSampleSize: analyze a random subset of data; float (0-1)
-=======
->>>>>>> a32c9bd5
 
           performPCA module —
             numPCAComponents: number of PCs
@@ -221,18 +217,17 @@
         self.learningRate = learningRate
         self.metric = metric
         self.random_stats = random_state
-<<<<<<< HEAD
 
         self.denominator_cluster = denominator_cluster
         self.FDRCorrection = FDRCorrection
 
         self.bonferroniCorrection = bonferroniCorrection
 
-=======
         self.denominator_cluster = denominator_cluster
         self.FDRCorrection = FDRCorrection
+
         self.bonferroniCorrection = bonferroniCorrection
->>>>>>> a32c9bd5
+
         self.numFingernails = numFingernails
 
         self.cropDict = cropDict
