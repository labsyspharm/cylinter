--- conflicted
+++ resolved
@@ -47,32 +47,7 @@
 
 def selectROIs(data, self, args):
 
-<<<<<<< HEAD
     global_state = GlobalState()
-=======
-        # load polygon dictionary if it exists
-        if os.path.exists(os.path.join(roi_dir, 'polygons.pkl')):
-            f = open(os.path.join(roi_dir, 'polygons.pkl'), 'rb')
-            polygon_dict = pickle.load(f)
-            
-        else:
-            # create polygon dictionary
-            polygon_dict = {}
-        
-        if self.showAbChannels:
-            for e, ch in enumerate(reversed(abx_channels)):
-
-                channel_number = marker_channel_number(markers, ch)
-
-                # add immunomarker channels to Napari viewer
-                file_path = get_filepath(self, check, sample, 'TIF')
-                img, min, max = single_channel_pyramid(file_path, channel=channel_number)
-                viewer.add_image(
-                    img, rgb=False, blending='additive',
-                    colormap='green', visible=False, name=ch,
-                    contrast_limits=(min, max)
-                )
->>>>>>> 792d0ce6
 
     check, markers_filepath = input_check(self)
     
@@ -385,37 +360,16 @@
         add_layers(sample)
         add_widgets(last_sample, sample)
 
-<<<<<<< HEAD
         napari.run() # blocks until window is closed
-=======
-            print()
-
-            ###################################################################
-            # load polygon dictionary if it exists
->>>>>>> 792d0ce6
 
         ###################################################################
 
-<<<<<<< HEAD
         idxs_to_drop = {}
         samples = self.samplesForROISelection
         for sample in samples:
             try:
                 have_artifact_layer = extra_layers['Detected Artifacts'] if self.autoArtifactDetection else False
                 if extra_layers['ROI'][sample] or have_artifact_layer:
-=======
-            else:
-                logger.info(
-                    'Aborting; ROI polygon dictionary does not exist. '
-                    'Please select ROIs.'
-                )
-                sys.exit()
-            
-            idxs_to_drop = {}
-            for sample in samples:
-                try:
-                    if polygon_dict[sample]:
->>>>>>> 792d0ce6
 
                     logger.info(f'Generating ROI mask(s) for sample: {sample}')
 
@@ -485,41 +439,12 @@
                             sample_data['CellID'][sample_data['inter1'] | drop_artifact_ids]
                         )
                     else:
-<<<<<<< HEAD
                         idxs_to_drop[sample] = list(
                             sample_data['CellID'][~sample_data['inter1'] | drop_artifact_ids]
                         )
                 else:
                     logger.info(f'No ROIs selected for sample: {sample}')
                     idxs_to_drop[sample] = []
-=======
-                        logger.info(f'No ROIs selected for sample: {sample}')
-                        idxs_to_drop[sample] = []
-
-                except KeyError:
-                    logger.info(
-                        f'Aborting; ROIs have not been ' 
-                        f'selected for sample {sample}. '
-                        'Please re-run selectROIs module to select '
-                        'ROIs for this sample.'
-                    )
-                    sys.exit()
-                
-            print()
-
-            # drop cells from samples
-            if not all([True if not value else False for value in idxs_to_drop.values()]):
-                for sample, cell_ids in idxs_to_drop.items():
-                    if cell_ids:
-                        logger.info(f'Dropping cells from sample: {sample}')
-                        global_idxs_to_drop = data[
-                            (data['Sample'] == sample) 
-                            & (data['CellID'].isin(set(cell_ids)))].index
-                        data.drop(global_idxs_to_drop, inplace=True)
-                    else:
-                        pass
-                print()
->>>>>>> 792d0ce6
 
             except KeyError:
                 logger.info(
@@ -548,12 +473,7 @@
         if not os.path.exists(plot_dir):
             os.mkdir(plot_dir)
 
-<<<<<<< HEAD
         for sample in samples:
-=======
-                file_path = get_filepath(self, check, sample, 'TIF')
-                dna = imread(file_path, key=0)
->>>>>>> 792d0ce6
 
             logger.info(f'Plotting ROI selections for sample: {sample}')
 
